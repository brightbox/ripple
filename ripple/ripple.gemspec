--- conflicted
+++ resolved
@@ -21,15 +21,6 @@
     s.specification_version = 3
 
     if Gem::Version.new(Gem::VERSION) >= Gem::Version.new('1.2.0') then
-<<<<<<< HEAD
-      s.add_development_dependency(%q<rspec>, ["~> 2.0.1"])
-      s.add_runtime_dependency(%q<riak-client>, ["= 0.8.1"])
-      s.add_runtime_dependency(%q<activesupport>, ["~> 3.0.0"])
-      s.add_runtime_dependency(%q<activemodel>, ["~> 3.0.0"])
-    else
-      s.add_dependency(%q<rspec>, ["~> 2.0.1"])
-      s.add_dependency(%q<riak-client>, ["= 0.8.1"])
-=======
       s.add_development_dependency(%q<rspec>, ["~> 2.0.0"])
       s.add_runtime_dependency(%q<riak-client>, ["~> 0.8.3"])
       s.add_runtime_dependency(%q<activesupport>, ["~> 3.0.0"])
@@ -37,18 +28,12 @@
     else
       s.add_dependency(%q<rspec>, ["~> 2.0.0"])
       s.add_dependency(%q<riak-client>, ["~> 0.8.3"])
->>>>>>> 9e6c960e
       s.add_dependency(%q<activesupport>, ["~> 3.0.0"])
       s.add_dependency(%q<activemodel>, ["~> 3.0.0"])
     end
   else
-<<<<<<< HEAD
-    s.add_dependency(%q<rspec>, ["~> 2.0.1"])
-    s.add_dependency(%q<riak-client>, ["= 0.8.1"])
-=======
     s.add_dependency(%q<rspec>, ["~> 2.0.0"])
     s.add_dependency(%q<riak-client>, ["~> 0.8.3"])
->>>>>>> 9e6c960e
     s.add_dependency(%q<activesupport>, ["~> 3.0.0"])
     s.add_dependency(%q<activemodel>, ["~> 3.0.0"])
   end
