# Copyright 2010 Sean Cribbs, Sonian Inc., and Basho Technologies, Inc.
#
#    Licensed under the Apache License, Version 2.0 (the "License");
#    you may not use this file except in compliance with the License.
#    You may obtain a copy of the License at
#
#        http://www.apache.org/licenses/LICENSE-2.0
#
#    Unless required by applicable law or agreed to in writing, software
#    distributed under the License is distributed on an "AS IS" BASIS,
#    WITHOUT WARRANTIES OR CONDITIONS OF ANY KIND, either express or implied.
#    See the License for the specific language governing permissions and
#    limitations under the License.
#
# Taken from ActiveRecord::Validations::AssociatedValidators
#
require 'ripple'

module Ripple
  module Validations
    class AssociatedValidator < ActiveModel::EachValidator
      def validate_each(record, attribute, value)
<<<<<<< HEAD
        return if (value.is_a?(Array) ? value : [value]).collect{ |r| r.nil? || r.valid? }.all?
        record.errors.add(attribute, :invalid, :default => options[:message], :value => value)
=======
        unless Array(value).map {|r| r.nil? || r.valid? }.all?
          record.errors.add(attribute, :invalid, :default => options[:message], :value => value)
        end
>>>>>>> 26a7c60d
      end
    end

    module ClassMethods
      def validates_associated(*attr_names)
        validates_with AssociatedValidator, _merge_attributes(attr_names)
      end
    end
  end
end<|MERGE_RESOLUTION|>--- conflicted
+++ resolved
@@ -20,14 +20,9 @@
   module Validations
     class AssociatedValidator < ActiveModel::EachValidator
       def validate_each(record, attribute, value)
-<<<<<<< HEAD
-        return if (value.is_a?(Array) ? value : [value]).collect{ |r| r.nil? || r.valid? }.all?
-        record.errors.add(attribute, :invalid, :default => options[:message], :value => value)
-=======
         unless Array(value).map {|r| r.nil? || r.valid? }.all?
           record.errors.add(attribute, :invalid, :default => options[:message], :value => value)
         end
->>>>>>> 26a7c60d
       end
     end
 
